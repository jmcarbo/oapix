--- conflicted
+++ resolved
@@ -122,18 +122,11 @@
 		echo "  - $(DOCKER_IMAGE):$$MAJOR"; \
 	fi
 
-.PHONY: docker-push
-docker-push: docker-build ## Build and push Docker image to registry
-	docker push oapix:latest
-
 .PHONY: all
 all: clean deps fmt lint test build ## Run full build pipeline
 
 .PHONY: version
 version: ## Show current version
-<<<<<<< HEAD
-	@git describe --tags --abbrev=0 2>/dev/null || echo "v0.0.0"
-=======
 	@git describe --tags --abbrev=0 2>/dev/null || echo "v0.0.0"
 
 .PHONY: version-bump
@@ -150,5 +143,4 @@
 	@echo "Run: git push origin $$(git describe --tags --abbrev=0)"
 
 .PHONY: release-dry
-release-dry: check version-bump-dry ## Dry run of release process
->>>>>>> 5dd3528e
+release-dry: check version-bump-dry ## Dry run of release process